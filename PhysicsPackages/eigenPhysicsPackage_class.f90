module eigenPhysicsPackage_class

  use numPrecision
  use universalVariables
  use endfConstants
  use genericProcedures,              only : fatalError, printFishLineR, numToChar, rotateVector
  use hashFunctions_func,             only : FNV_1
  use dictionary_class,               only : dictionary
  use outputFile_class,               only : outputFile

  ! Timers
  use timer_mod,                      only : registerTimer, timerStart, timerStop, &
                                             timerTime, timerReset, secToChar

  ! Particle classes and Random number generator
  use particle_class,                 only : particle, P_NEUTRON
  use particleDungeon_class,          only : particleDungeon
  use RNG_class,                      only : RNG

  ! Physics package interface
  use physicsPackage_inter,           only : physicsPackage

  ! Geometry
  use geometry_inter,                 only : geometry
  use geometryReg_mod,                only : gr_geomPtr  => geomPtr, gr_geomIdx  => geomIdx, &
                                             gr_fieldIdx => fieldIdx, gr_fieldPtr => fieldPtr
  use geometryFactory_func,           only : new_geometry

  ! Fields
  use field_inter,                    only : field
  use uniFissSitesField_class,        only : uniFissSitesField, uniFissSitesField_TptrCast
  use fieldFactory_func,              only : new_field

  ! Nuclear Data
  use materialMenu_mod,               only : mm_nMat           => nMat
  use nuclearDataReg_mod,             only : ndReg_init        => init ,&
                                             ndReg_activate    => activate ,&
                                             ndReg_display     => display, &
                                             ndReg_kill        => kill, &
                                             ndReg_get         => get ,&
                                             ndReg_getMatNames => getMatNames
  use nuclearDatabase_inter,          only : nuclearDatabase

  ! Sources
  use source_inter,                   only : source
  use sourceFactory_func,             only : new_source

  ! Operators
  use collisionOperator_class,        only : collisionOperator
  use transportOperator_inter,        only : transportOperator

  ! Tallies
  use tallyCodes
  use tallyAdmin_class,               only : tallyAdmin
  use tallyResult_class,              only : tallyResult
  use keffAnalogClerk_class,          only : keffResult

  ! Factories
  use transportOperatorFactory_func,  only : new_transportOperator

  ! Visualisation
  use visualiser_class,               only : visualiser

  implicit none
  private

  !!
  !! Physics Package for eigenvalue calculations
  !!
  type, public,extends(physicsPackage) :: eigenPhysicsPackage
    private
    ! Building blocks
    class(nuclearDatabase), pointer        :: nucData       => null()
    class(geometry), pointer               :: geom          => null()
    integer(shortInt)                      :: geomIdx       = 0
    type(collisionOperator)                :: collOp
    class(transportOperator), allocatable  :: transOp
    class(source), allocatable             :: initSource
    class(RNG), pointer                    :: pRNG          => null()
    type(tallyAdmin),pointer               :: inactiveTally => null()
    type(tallyAdmin),pointer               :: activeTally   => null()
    type(tallyAdmin),pointer               :: inactiveAtch  => null()
    type(tallyAdmin),pointer               :: activeAtch    => null()
    class(uniFissSitesField),pointer       :: ufsField      => null()


    ! Settings
    integer(shortInt)  :: N_inactive
    integer(shortInt)  :: N_active
    integer(shortInt)  :: pop
    character(pathLen) :: outputFile
    character(nameLen) :: outputFormat
    integer(shortInt)  :: printSource = 0
    integer(shortInt)  :: particleType
    real(defReal)      :: keff_0
    integer(shortInt)  :: bufferSize
    logical(defBool)   :: UFS = .false.

    ! Calculation components
    type(particleDungeon), pointer :: thisCycle    => null()
    type(particleDungeon), pointer :: nextCycle    => null()
    type(particleDungeon), pointer :: temp_dungeon => null()

    ! Timer bins
    integer(shortInt) :: timerMain
    real (defReal)    :: time_transport = 0.0
    real (defReal)    :: CPU_time_start
    real (defReal)    :: CPU_time_end

  contains
    procedure :: init
    procedure :: printSettings
    procedure :: cycles
    procedure :: generateInitialState
    procedure :: collectResults
    procedure :: run
    procedure :: kill

  end type eigenPhysicsPackage

contains

  subroutine run(self)
    class(eigenPhysicsPackage), intent(inout) :: self

    if (self % loud) then
      print *, repeat("<>",50)
      print *, "/\/\ EIGENVALUE CALCULATION /\/\"
    end if

    call self % generateInitialState()
    call self % cycles(self % inactiveTally, self % inactiveAtch, self % N_inactive)
    call self % cycles(self % activeTally, self % activeAtch, self % N_active)
    call self % collectResults()

    if (self % loud) then
      print *
      print *, "\/\/ END OF EIGENVALUE CALCULATION \/\/"
      print *
    end if
  end subroutine

  !!
  !!
  !!
  subroutine cycles(self, tally, tallyAtch, N_cycles)
    class(eigenPhysicsPackage), intent(inout) :: self
    type(tallyAdmin), pointer,intent(inout)   :: tally
    type(tallyAdmin), pointer,intent(inout)   :: tallyAtch
    integer(shortInt), intent(in)             :: N_cycles
    type(particleDungeon), save               :: buffer
    integer(shortInt)                         :: i, n, Nstart, Nend, nParticles
    class(tallyResult),allocatable            :: res
    type(collisionOperator), save             :: collOp
    class(transportOperator),allocatable,save :: transOp
    type(RNG), target, save                   :: pRNG
    type(particle), save                      :: neutron
    real(defReal)                             :: k_old, k_new
    real(defReal)                             :: elapsed_T, end_T, T_toEnd
    character(100),parameter :: Here ='cycles (eigenPhysicsPackage_class.f90)'
    !$omp threadprivate(neutron, buffer, collOp, transOp, pRNG)

    !$omp parallel
    ! Create particle buffer
    call buffer % init(self % bufferSize)

    ! Initialise neutron
    neutron % geomIdx = self % geomIdx

    ! Create a collision + transport operator which can be made thread private
    collOp = self % collOp
    transOp = self % transOp
    !$omp end parallel

    ! Set initial k-eff
    k_new = self % keff_0

    ! Reset and start timer
    call timerReset(self % timerMain)
    call timerStart(self % timerMain)

    do i=1,N_cycles

      ! Send start of cycle report
      Nstart = self % thisCycle % popSize()
      call tally % reportCycleStart(self % thisCycle)

      nParticles = self % thisCycle % popSize()

      !$omp parallel do schedule(dynamic)
      gen: do n = 1, nParticles

        ! TODO: Further work to ensure reproducibility!
        ! Create RNG which can be thread private
        pRNG = self % pRNG
        neutron % pRNG => pRNG
        call neutron % pRNG % stride(n)

        ! Obtain particle current cycle dungeon
        call self % thisCycle % copy(neutron, n)

        bufferLoop: do
          call self % geom % placeCoord(neutron % coords)

          ! Set k-eff for normalisation in the particle
          neutron % k_eff = k_new

          ! Save state
          call neutron % savePreHistory()

          ! Transport particle until its death
          history: do
            call transOp % transport(neutron, tally, buffer, self % nextCycle)
            if(neutron % isDead) exit history

            call collOp % collide(neutron, tally, buffer, self % nextCycle)
            if(neutron % isDead) exit history
          end do history

          ! Clear out buffer
          if (buffer % isEmpty()) then
            exit bufferLoop
          else
            call buffer % release(neutron)
          end if

        end do bufferLoop

      end do gen
      !$omp end parallel do

      call self % thisCycle % cleanPop()

      ! Update RNG
      call self % pRNG % stride(self % pop + 1)

      ! Send end of cycle report
      Nend = self % nextCycle % popSize()
      call tally % reportCycleEnd(self % nextCycle)

      if (self % UFS) then
        call self % ufsField % updateMap()
      end if

      ! Normalise population
      call self % nextCycle % normSize(self % pop, self % pRNG)

      if(self % printSource == 1) then
        call self % nextCycle % printToFile(trim(self % outputFile)//'_source'//numToChar(i))
      end if

      ! Flip cycle dungeons
      self % temp_dungeon => self % nextCycle
      self % nextCycle    => self % thisCycle
      self % thisCycle    => self % temp_dungeon

      ! Obtain estimate of k_eff
      call tallyAtch % getResult(res,'keff')

      select type(res)
        class is(keffResult)
          k_new = res % keff(1)

        class default
          call fatalError(Here, 'Invalid result has been returned')

      end select

      ! Load new k-eff estimate into next cycle dungeon
      k_old = self % nextCycle % k_eff
      self % nextCycle % k_eff = k_new

      ! Used to normalise fission source of the first active cycle
      self % keff_0 = k_new

      ! Calculate times
      call timerStop(self % timerMain)
      elapsed_T = timerTime(self % timerMain)

      ! Predict time to end
      end_T = real(N_cycles,defReal) * elapsed_T / i
      T_toEnd = max(ZERO, end_T - elapsed_T)


      ! Display progress
      if (self % loud) then
        call printFishLineR(i)
        print *
        print *, 'Cycle: ', numToChar(i), ' of ', numToChar(N_cycles)
        print *, 'Pop: ', numToChar(Nstart) , ' -> ', numToChar(Nend)
        print *, 'Elapsed time: ', trim(secToChar(elapsed_T))
        print *, 'End time:     ', trim(secToChar(end_T))
        print *, 'Time to end:  ', trim(secToChar(T_toEnd))
        call tally % display()
      end if
    end do

    ! Load elapsed time
    self % time_transport = self % time_transport + elapsed_T


  end subroutine cycles

  !!
  !!
  !!
  subroutine generateInitialState(self)
    class(eigenPhysicsPackage), intent(inout) :: self
    character(100), parameter :: Here =' generateInitialState( eigenPhysicsPackage_class.f90)'

    ! Allocate and initialise particle Dungeons
    allocate(self % thisCycle)
    allocate(self % nextCycle)
    call self % thisCycle % init(3 * self % pop)
    call self % nextCycle % init(3 * self % pop)

<<<<<<< HEAD
    ! Generate initial surce
    if (self % loud) print *, "GENERATING INITIAL FISSION SOURCE"
=======
    ! Generate initial source
    print *, "GENERATING INITIAL FISSION SOURCE"
>>>>>>> 3dd31328
    call self % initSource % generate(self % thisCycle, self % pop, self % pRNG)
    if (self % loud) print *, "DONE!"

  end subroutine generateInitialState

  !!
  !! Print calculation results to file
  !!
  subroutine collectResults(self)
    class(eigenPhysicsPackage), intent(inout) :: self
    type(outputFile)                          :: out
    character(nameLen)                        :: name

    call out % init(self % outputFormat, filename=self % outputFile)

    name = 'seed'
    call out % printValue(self % pRNG % getSeed(),name)

    name = 'pop'
    call out % printValue(self % pop,name)

    name = 'Inactive_Cycles'
    call out % printValue(self % N_inactive,name)

    name = 'Active_Cycles'
    call out % printValue(self % N_active,name)
    
    call cpu_time(self % CPU_time_end)
    name = 'Total_CPU_Time'
    call out % printValue((self % CPU_time_end - self % CPU_time_start),name)

    name = 'Total_Transport_Time'
    call out % printValue(self % time_transport,name)

    ! Print Inactive tally
    name = 'inactive'
    call out % startBlock(name)
    call self % inactiveTally % print(out)
    call out % endBlock()

    ! Print Active attachment
    ! Is printed into the root block
    call self % activeAtch % print(out)

    name = 'active'
    call out % startBlock(name)
    call self % activeTally % print(out)
    call out % endBlock()

  end subroutine collectResults


  !!
  !! Initialise from individual components and dictionaries for inactive and active tally
  !!
  subroutine init(self, dict, loud)
    class(eigenPhysicsPackage), intent(inout) :: self
    class(dictionary), intent(inout)          :: dict
    logical(defBool), intent(in), optional    :: loud
    class(dictionary),pointer                 :: tempDict
    type(dictionary)                          :: locDict1, locDict2
    integer(shortInt)                         :: seed_temp
    integer(longInt)                          :: seed
    character(10)                             :: time
    character(8)                              :: date
    character(:),allocatable                  :: string
    character(nameLen)                        :: nucData, energy, geomName
    type(outputFile)                          :: test_out
    type(visualiser)                          :: viz
    class(field), pointer                     :: field
    character(100), parameter :: Here ='init (eigenPhysicsPackage_class.f90)'

    call cpu_time(self % CPU_time_start)

    if (present(loud)) then
      self % loud = loud
    else
      self % loud = .true.
    end if

    ! Read calculation settings
    call dict % get( self % pop,'pop')
    call dict % get( self % N_inactive,'inactive')
    call dict % get( self % N_active,'active')
    call dict % get( nucData, 'XSdata')
    call dict % get( energy, 'dataType')

    ! Parallel buffer size
    call dict % getOrDefault( self % bufferSize, 'buffer', 1000)

    ! Process type of data
    select case(energy)
      case('mg')
        self % particleType = P_NEUTRON_MG
      case('ce')
        self % particleType = P_NEUTRON_CE
      case default
        call fatalError(Here,"dataType must be 'mg' or 'ce'.")
    end select

    ! Read outputfile path
    call dict % getOrDefault(self % outputFile,'outputFile','./output')

    ! Get output format and verify
    ! Initialise output file before calculation (so mistake in format will be caught early)
    call dict % getOrDefault(self % outputFormat, 'outputFormat', 'asciiMATLAB')
    call test_out % init(self % outputFormat)

    ! Register timer
    self % timerMain = registerTimer('transportTime')

    ! Initialise RNG
    allocate(self % pRNG)

    ! *** It is a bit silly but dictionary cannot store longInt for now
    !     so seeds are limited to 32 bits (can be -ve)
    if( dict % isPresent('seed')) then
      call dict % get(seed_temp,'seed')

    else
      ! Obtain time string and hash it to obtain random seed
      call date_and_time(date, time)
      string = date // time
      call FNV_1(string,seed_temp)

    end if
    seed = seed_temp
    call self % pRNG % init(seed)

    ! Initial k_effective guess
    call dict % getOrDefault(self % keff_0,'keff_0', ONE)

    ! Read whether to print particle source per cycle
    call dict % getOrDefault(self % printSource, 'printSource', 0)

    ! Build Nuclear Data
    call ndReg_init(dict % getDictPtr("nuclearData"))

    ! Build geometry
    tempDict => dict % getDictPtr('geometry')
    geomName = 'eigenGeom'
    call new_geometry(tempDict, geomName, .not. self % loud)
    self % geomIdx = gr_geomIdx(geomName)
    self % geom    => gr_geomPtr(self % geomIdx)

    ! Activate Nuclear Data *** All materials are active
    call ndReg_activate(self % particleType, nucData, self % geom % activeMats(), .not. self % loud)
    self % nucData => ndReg_get(self % particleType)

    ! Call visualisation
    if (dict % isPresent('viz')) then
      if (self % loud) print *, "Initialising visualiser"
      tempDict => dict % getDictPtr('viz')
      call viz % init(self % geom, tempDict)
      if (self % loud) print *, "Constructing visualisation"
      call viz % makeViz()
      call viz % kill()
    endif

    ! Read uniform fission site option as a geometry field
    if (dict % isPresent('uniformFissionSites')) then
      self % ufs = .true.
      ! Build and initialise
      tempDict => dict % getDictPtr('uniformFissionSites')
      call new_field(tempDict, nameUFS)
      ! Save UFS field
      field => gr_fieldPtr(gr_fieldIdx(nameUFS))
      self % ufsField => uniFissSitesField_TptrCast(field)
      ! Initialise
      call self % ufsField % estimateVol(self % geom, self % pRNG, self % particleType)
    end if

    ! Read variance reduction option as a geometry field
    if (dict % isPresent('varianceReduction')) then
      ! Build and initialise
      tempDict => dict % getDictPtr('varianceReduction')
      call new_field(tempDict, nameWW)
    end if

    ! Build collision operator
    tempDict => dict % getDictPtr('collisionOperator')
    call self % collOp % init(tempDict)

    ! Build transport operator
    tempDict => dict % getDictPtr('transportOperator')
    call new_transportOperator(self % transOp, tempDict)

    ! Initialise active & inactive tally Admins
    tempDict => dict % getDictPtr('inactiveTally')
    allocate(self % inactiveTally)
    call self % inactiveTally % init(tempDict)

    tempDict => dict % getDictPtr('activeTally')
    allocate(self % activeTally)
    call self % activeTally % init(tempDict)

    ! Load Initial source
    if (dict % isPresent('source')) then ! Load definition from file
      call new_source(self % initSource, dict % getDictPtr('source'), self % geom)

    else
      call locDict1 % init(3)
      call locDict1 % store('type', 'fissionSource')
      call locDict1 % store('data', trim(energy))
      call new_source(self % initSource, locDict1, self % geom)
      call locDict1 % kill()

    end if

    ! Initialise active and inactive tally attachments
    ! Inactive tally attachment
    call locDict1 % init(2)
    call locDict2 % init(2)

    call locDict2 % store('type','keffAnalogClerk')
    call locDict1 % store('keff', locDict2)
    call locDict1 % store('display',['keff'])

    allocate(self % inactiveAtch)
    call self % inactiveAtch % init(locDict1)

    call locDict2 % kill()
    call locDict1 % kill()

    ! Active tally attachment
    call locDict1 % init(2)
    call locDict2 % init(2)

    call locDict2 % store('type','keffImplicitClerk')
    call locDict1 % store('keff', locDict2)
    call locDict1 % store('display',['keff'])

    allocate(self % activeAtch)
    call self % activeAtch % init(locDict1)

    call locDict2 % kill()
    call locDict1 % kill()

    ! Attach attachments to result tallies
    call self % inactiveTally % push(self % inactiveAtch)
    call self % activeTally % push(self % activeAtch)


    if (self % loud) call self % printSettings()

  end subroutine init

  !!
  !! Deallocate memory
  !!
  subroutine kill(self)
    class(eigenPhysicsPackage), intent(inout) :: self

    ! TODO: This subroutine

  end subroutine kill

  !!
  !! Print settings of the physics package
  !!
  subroutine printSettings(self)
    class(eigenPhysicsPackage), intent(in) :: self

    print *, repeat("<>",50)
    print *, "/\/\ EIGENVALUE CALCULATION WITH POWER ITERATION METHOD /\/\"
    print *, "Inactive Cycles:    ", numToChar(self % N_inactive)
    print *, "Active Cycles:      ", numToChar(self % N_active)
    print *, "Neutron Population: ", numToChar(self % pop)
    print *, "Initial RNG Seed:   ", numToChar(self % pRNG % getSeed())
    print *
    print *, repeat("<>",50)
  end subroutine printSettings

end module eigenPhysicsPackage_class<|MERGE_RESOLUTION|>--- conflicted
+++ resolved
@@ -314,13 +314,8 @@
     call self % thisCycle % init(3 * self % pop)
     call self % nextCycle % init(3 * self % pop)
 
-<<<<<<< HEAD
     ! Generate initial surce
     if (self % loud) print *, "GENERATING INITIAL FISSION SOURCE"
-=======
-    ! Generate initial source
-    print *, "GENERATING INITIAL FISSION SOURCE"
->>>>>>> 3dd31328
     call self % initSource % generate(self % thisCycle, self % pop, self % pRNG)
     if (self % loud) print *, "DONE!"
 
