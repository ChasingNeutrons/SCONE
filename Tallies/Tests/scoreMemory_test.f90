<<<<<<< HEAD
module scoreMemory_test
  use numPrecision
  use genericProcedures, only : numToChar
  use scoreMemory_class, only : scoreMemory
  use funit

  implicit none

@testParameter(constructor = new_testNumber)
  type, extends(AbstractTestParameter) :: testNumber
    integer(shortInt) :: i
  contains
    procedure :: toString
  end type testNumber

@testCase(constructor=newTest)
  type, extends(ParameterizedTestCase) :: test_scoreMemory
    private
    integer(longInt)                            :: Ncycles
    integer(shortInt)                           :: batchSize
    real(defReal),dimension(:), allocatable     :: scores
    integer(shortInt), dimension(:),allocatable :: scoresInt

  end type test_scoreMemory


contains

  !!
  !! Build new test parameter form integer
  !!
  function new_testNumber(i) result (tstNum)
    integer(shortInt) :: i
    type(testNumber)  :: tstNum

    tstNum % i = i

  end function new_testNumber

  !!
  !! Write test parameter to string
  !!
  function toString(this) result(string)
    class(testNumber), intent(in) :: this
    character(:), allocatable :: string
    character(nameLen)        :: str

    write (str,*) this % i
    string = str

  end function toString

  !!
  !! Construct test case
  !!
  !!
  !!
  function newTest(testParam) result(tst)
    type(testNumber), intent(in)     :: testParam
    type(test_scoreMemory)           :: tst
    real(defReal),dimension(200)     :: random
    integer(shortInt)                :: seed, i
    integer(shortInt),parameter      :: A = 2469   ! Multiplier of LC PRNG
    integer(shortInt),parameter      :: M = 65521  ! Modulus of PRNG

    ! Load batchSize
    tst % batchSize = testParam % i
    tst % Ncycles   = 10 * tst % batchSize

    ! Generate a vector of 20 pseudo-random numbers in <0;1>
    ! Generator is not sophisticated but robust
    seed = 9294
    do i=1,200
      seed = mod(A * seed , M)
      random(i)    = seed / real(M,defReal)
    end do

    ! Generate some scores and calculate their sum and sum of squares
    tst  % scores    = TWO + sin(PI * random - PI/2)
    tst % scoresInt = int(random * 100, shortInt)

  end function newTest

!!<><><><><><><><><><><><><><><><><><><><><><><><><><><><><><><><><><><><><><><><><><><><><><><><><>
!! PROPER TESTS BEGIN HERE
!!<><><><><><><><><><><><><><><><><><><><><><><><><><><><><><><><><><><><><><><><><><><><><><><><><>

  !!
  !! Test acoring for a case with batchSize == 1
  !! Look at the end of the file to find MATLAB SCRIPT used to generate reference values
  !!
@Test(cases=[1])
  subroutine testScoring(this)
    class(test_scoreMemory), intent(inout) :: this
    type(scoreMemory)                      :: mem
    integer(shortInt)                      :: i, j
    real(defReal)                          :: res1, res2, STD
    real(defReal), parameter :: TOL = 1.0E-9

    ! Initialise score memory
    call mem % init(7_longInt, 1, batchSize = this % batchSize)

    ! Test getting batchSize
    @assertEqual(this % batchSize, mem % getBatchSize(),'Test getBatchSize() :')

    ! Score in
    do i=1,10
      ! Score
      do j=20*(i-1)+1,20 * i
        call mem % score(this % scores(j), 1_longInt)
        call mem % score(this % scoresInt(j), 2_longInt)
        call mem % score(int(this % scoresInt(j),longInt),3_longInt)
        call mem % accumulate(this % scores(j), 4_longInt)
        call mem % accumulate(this % scoresInt(j), 5_longInt)
        call mem % accumulate(int(this % scoresInt(j),longInt),6_longInt)

      end do
      ! Close a single bin with diffrent normalisation
      call mem % closeBin(1.2_defReal, 3_longInt)

      ! Close Cycle
      call mem % closeCycle(0.7_defReal)

    end do

    ! Get results from bin 1
    call mem % getResult(res1, 1_longInt)
    call mem % getResult(res2, STD, 1_longInt)

    @assertEqual(26.401471259728442_defReal, res1, TOL)
    @assertEqual(26.401471259728442_defReal, res2, TOL)
    @assertEqual(0.645969443981583_defReal, STD, TOL)

    ! Get results from bin 2
    call mem % getResult(res1, 2_longInt)
    call mem % getResult(res2, STD, 2_longInt)

    @assertEqual(623.0_defReal, res1, TOL)
    @assertEqual(623.0_defReal, res2, TOL)
    @assertEqual(27.982494527829360_defReal, STD, TOL)

    ! Get results from bin 3
    call mem % getResult(res1, 3_longInt)
    call mem % getResult(res2, STD, 3_longInt)

    @assertEqual(1068.0_defReal, res1, TOL)
    @assertEqual(1068.0_defReal, res2, TOL)
    @assertEqual(47.969990619136050_defReal, STD, TOL)

    ! Get results from bin 4
    call mem % getResult(res1, 4_longInt, 200)
    call mem % getResult(res2, STD, 4_longInt, 200)

    @assertEqual(1.885819375694888_defReal, res1, TOL)
    @assertEqual(1.885819375694888_defReal, res2, TOL)
    @assertEqual(0.049102082638055_defReal, STD, TOL)

    ! Get results from bin 5
    call mem % getResult(res1, 5_longInt, 200)
    call mem % getResult(res2, STD, 5_longInt, 200)

    @assertEqual(44.500000000000000_defReal, res1, TOL)
    @assertEqual(44.500000000000000_defReal, res2, TOL)
    @assertEqual(2.015580019267494_defReal, STD, TOL)

    ! Get results from bin 6
    call mem % getResult(res1, 6_longInt, 200)
    call mem % getResult(res2, STD, 6_longInt, 200)

    @assertEqual(44.500000000000000_defReal, res1, TOL)
    @assertEqual(44.500000000000000_defReal, res2, TOL)
    @assertEqual(2.015580019267494_defReal, STD, TOL)

    ! Get results from an empty bin 7
    call mem % getResult(res1, 7_longInt)
    call mem % getResult(res2, STD, 7_longInt)

    @assertEqual(ZERO, res1, TOL)
    @assertEqual(ZERO, res2, TOL)
    @assertEqual(ZERO, STD, TOL)

    ! Get results from invalid bins
    call mem % getResult(res1, -7_longInt)
    call mem % getResult(res2, STD, -7_longInt)

    @assertEqual(ZERO, res1, TOL)
    @assertEqual(ZERO, res2, TOL)
    @assertEqual(ZERO, STD, TOL)

    call mem % getResult(res1, 8_longInt)
    call mem % getResult(res2, STD, 8_longInt)

    @assertEqual(ZERO, res1, TOL)
    @assertEqual(ZERO, res2, TOL)
    @assertEqual(ZERO, STD, TOL)

    ! Free memor y
    call mem % kill()

  end subroutine testScoring

  !!
  !! Test lastCycle
  !! Ignors test parametrisation
  !!
@Test(cases=[1])
  subroutine testLastCycle(this)
    class(test_scoreMemory), intent(inout) :: this
    type(scoreMemory)                      :: mem
    integer(shortInt)                      :: i

    call mem % init(1_longInt, 1, batchSize = 8)

    ! Test getting batchSize
    @assertEqual(8, mem % getBatchSize(),'Test getBatchSize() :')

    do i=1,16
      if(i == 8 .or. i == 16) then
        @assertTrue( mem % lastCycle(), 'In cycle num: '//numToChar(i))
      else
        @assertFalse( mem % lastCycle(), 'In cycle num: '//numToChar(i))
      end if
      call mem % closeCycle(ONE)
    end do

    call mem % kill()

  end subroutine testLastCycle

  !!
  !! Test get score
  !! Ignore test parametrisation
  !!
@Test(cases=[1])
  subroutine testGetScore(this)
    class(test_scoreMemory), intent(inout) :: this
    type(scoreMemory)                      :: mem
    real(defReal),parameter :: TOL = 1.0E-9

    call mem % init(1_longInt, 1)

    call mem % score(ONE,1_longInt)
    call mem % score(ONE,1_longInt)
    call mem % score(ONE,1_longInt)

    @assertEqual(3*ONE, mem % getScore(1_longInt), TOL, 'Test getScore, valid bin:')
    @assertEqual(ZERO, mem % getScore(0_longInt), TOL, 'Test getScore, not +ve bin:')
    @assertEqual(ZERO, mem % getScore(2_longInt), TOL, 'Test getScore, too large bin:')

  end subroutine testGetScore

  !!
  !! Test killing uninitialised scoreMemory
  !!
@Test(cases=[1])
  subroutine testKillUnalloc(this)
    class(test_scoreMemory), intent(inout) :: this
    type(scoreMemory)                      :: mem

    call mem % kill()

  end subroutine testKillUnalloc

end module scoreMemory_test
!! MATLAB SCRIPT USED TO GENERATE REFERENCE VALUES
!clear
!rand = zeros(20,1);
!seed = 9294;
!
!%LCG Params
!A = 2469;
!M = 65521;
!
!for i=1:1:200
!  seed = mod(A * seed, M);
!  rand(i) = seed/M;
!end
!
!% Calculate scores vector
!scores = 2.0 + sin(pi() .* rand - pi()/2);
!scoresInt = floor(100.*rand);
!
!% Accumulate results
!resAcc = mean(scores)
!stdAcc = sqrt(var(scores)./200)
!
!resAccInt = mean(scoresInt)
!stdAccInt = sqrt(var(scoresInt)./200)
!
!% Reshape scores
!scores = reshape(scores,[20,10]);
!scores = sum(scores,1)* 0.7;
!res = mean(scores)
!std = sqrt(var(scores)./10)
!
!% Reshape scores
!scoresInt = reshape(scoresInt,[20,10]);
!scoresInt = sum(scoresInt,1)* 0.7;
!resInt = mean(scoresInt)
!stdInt = sqrt(var(scoresInt)./10)
=======
module scoreMemory_test
  use numPrecision
  use genericProcedures, only : numToChar
  use scoreMemory_class, only : scoreMemory
  use pFUnit_mod

  implicit none

@testParameter(constructor = new_testNumber)
  type, extends(AbstractTestParameter) :: testNumber
    integer(shortInt) :: i
  contains
    procedure :: toString
  end type testNumber

@testCase(constructor=newTest)
  type, extends(ParameterizedTestCase) :: test_scoreMemory
    private
    integer(longInt)                            :: Ncycles
    integer(shortInt)                           :: batchSize
    real(defReal),dimension(:), allocatable     :: scores
    integer(shortInt), dimension(:),allocatable :: scoresInt

  end type test_scoreMemory


contains

  !!
  !! Build new test parameter form integer
  !!
  function new_testNumber(i) result (tstNum)
    integer(shortInt) :: i
    type(testNumber)  :: tstNum

    tstNum % i = i

  end function new_testNumber

  !!
  !! Write test parameter to string
  !!
  function toString(this) result(string)
    class(testNumber), intent(in) :: this
    character(:), allocatable :: string
    character(nameLen)        :: str

    write (str,*) this % i
    string = str

  end function toString

  !!
  !! Construct test case
  !!
  !!
  !!
  function newTest(testParam) result(tst)
    type(testNumber), intent(in)     :: testParam
    type(test_scoreMemory)           :: tst
    real(defReal),dimension(200)     :: random
    integer(shortInt)                :: seed, i
    integer(shortInt),parameter      :: A = 2469   ! Multiplier of LC PRNG
    integer(shortInt),parameter      :: M = 65521  ! Modulus of PRNG

    ! Load batchSize
    tst % batchSize = testParam % i
    tst % Ncycles   = 10 * tst % batchSize

    ! Generate a vector of 20 pseudo-random numbers in <0;1>
    ! Generator is not sophisticated but robust
    seed = 9294
    do i=1,200
      seed = mod(A * seed , M)
      random(i)    = seed / real(M,defReal)
    end do

    ! Generate some scores and calculate their sum and sum of squares
    tst  % scores    = TWO + sin(PI * random - PI/2)
    tst % scoresInt = int(random * 100, shortInt)

  end function newTest

!!<><><><><><><><><><><><><><><><><><><><><><><><><><><><><><><><><><><><><><><><><><><><><><><><><>
!! PROPER TESTS BEGIN HERE
!!<><><><><><><><><><><><><><><><><><><><><><><><><><><><><><><><><><><><><><><><><><><><><><><><><>

  !!
  !! Test acoring for a case with batchSize == 1
  !! Look at the end of the file to find MATLAB SCRIPT used to generate reference values
  !!
@Test(cases=[1])
  subroutine testScoring(this)
    class(test_scoreMemory), intent(inout) :: this
    type(scoreMemory)                      :: mem
    integer(shortInt)                      :: i, j
    real(defReal)                          :: res1, res2, STD
    real(defReal), parameter :: TOL = 1.0E-9

    ! Initialise score memory
    call mem % init(7_longInt, 1, batchSize = this % batchSize)

    ! Test getting batchSize
    @assertEqual(this % batchSize, mem % getBatchSize(),'Test getBatchSize() :')

    ! Score in
    do i=1,10
      ! Score
      do j=20*(i-1)+1,20 * i
        call mem % score(this % scores(j), 1_longInt)
        call mem % score(this % scoresInt(j), 2_longInt)
        call mem % score(int(this % scoresInt(j),longInt),3_longInt)
        call mem % accumulate(this % scores(j), 4_longInt)
        call mem % accumulate(this % scoresInt(j), 5_longInt)
        call mem % accumulate(int(this % scoresInt(j),longInt),6_longInt)

      end do
      ! Close a single bin with diffrent normalisation
      call mem % closeBin(1.2_defReal, 3_longInt)

      ! Close Cycle
      call mem % closeCycle(0.7_defReal)

    end do

    ! Get results from bin 1
    call mem % getResult(res1, 1_longInt)
    call mem % getResult(res2, STD, 1_longInt)

    @assertEqual(26.401471259728442_defReal, res1, TOL)
    @assertEqual(26.401471259728442_defReal, res2, TOL)
    @assertEqual(0.645969443981583_defReal, STD, TOL)

    ! Get results from bin 2
    call mem % getResult(res1, 2_longInt)
    call mem % getResult(res2, STD, 2_longInt)

    @assertEqual(623.0_defReal, res1, TOL)
    @assertEqual(623.0_defReal, res2, TOL)
    @assertEqual(27.982494527829360_defReal, STD, TOL)

    ! Get results from bin 3
    call mem % getResult(res1, 3_longInt)
    call mem % getResult(res2, STD, 3_longInt)

    @assertEqual(1068.0_defReal, res1, TOL)
    @assertEqual(1068.0_defReal, res2, TOL)
    @assertEqual(47.969990619136050_defReal, STD, TOL)

    ! Get results from bin 4
    call mem % getResult(res1, 4_longInt, 200)
    call mem % getResult(res2, STD, 4_longInt, 200)

    @assertEqual(1.885819375694888_defReal, res1, TOL)
    @assertEqual(1.885819375694888_defReal, res2, TOL)
    @assertEqual(0.049102082638055_defReal, STD, TOL)

    ! Get results from bin 5
    call mem % getResult(res1, 5_longInt, 200)
    call mem % getResult(res2, STD, 5_longInt, 200)

    @assertEqual(44.500000000000000_defReal, res1, TOL)
    @assertEqual(44.500000000000000_defReal, res2, TOL)
    @assertEqual(2.015580019267494_defReal, STD, TOL)

    ! Get results from bin 6
    call mem % getResult(res1, 6_longInt, 200)
    call mem % getResult(res2, STD, 6_longInt, 200)

    @assertEqual(44.500000000000000_defReal, res1, TOL)
    @assertEqual(44.500000000000000_defReal, res2, TOL)
    @assertEqual(2.015580019267494_defReal, STD, TOL)

    ! Get results from an empty bin 7
    call mem % getResult(res1, 7_longInt)
    call mem % getResult(res2, STD, 7_longInt)

    @assertEqual(ZERO, res1, TOL)
    @assertEqual(ZERO, res2, TOL)
    @assertEqual(ZERO, STD, TOL)

    ! Get results from invalid bins
    call mem % getResult(res1, -7_longInt)
    call mem % getResult(res2, STD, -7_longInt)

    @assertEqual(ZERO, res1, TOL)
    @assertEqual(ZERO, res2, TOL)
    @assertEqual(ZERO, STD, TOL)

    call mem % getResult(res1, 8_longInt)
    call mem % getResult(res2, STD, 8_longInt)

    @assertEqual(ZERO, res1, TOL)
    @assertEqual(ZERO, res2, TOL)
    @assertEqual(ZERO, STD, TOL)

    ! Free memor y
    call mem % kill()

  end subroutine testScoring

  !!
  !! Test lastCycle
  !! Ignors test parametrisation
  !!
@Test(cases=[1])
  subroutine testLastCycle(this)
    class(test_scoreMemory), intent(inout) :: this
    type(scoreMemory)                      :: mem
    integer(shortInt)                      :: i

    call mem % init(1_longInt, 1, batchSize = 8)

    ! Test getting batchSize
    @assertEqual(8, mem % getBatchSize(),'Test getBatchSize() :')

    do i=1,16
      if(i == 8 .or. i == 16) then
        @assertTrue( mem % lastCycle(), 'In cycle num: '//numToChar(i))
      else
        @assertFalse( mem % lastCycle(), 'In cycle num: '//numToChar(i))
      end if
      call mem % closeCycle(ONE)
    end do

    call mem % kill()

  end subroutine testLastCycle

  !!
  !! Test get score
  !! Ignore test parametrisation
  !!
@Test(cases=[1])
  subroutine testGetScore(this)
    class(test_scoreMemory), intent(inout) :: this
    type(scoreMemory)                      :: mem
    real(defReal),parameter :: TOL = 1.0E-9

    call mem % init(1_longInt, 1)

    call mem % score(ONE,1_longInt)
    call mem % score(ONE,1_longInt)
    call mem % score(ONE,1_longInt)

    @assertEqual(3*ONE, mem % getScore(1_longInt), TOL, 'Test getScore, valid bin:')
    @assertEqual(ZERO, mem % getScore(0_longInt), TOL, 'Test getScore, not +ve bin:')
    @assertEqual(ZERO, mem % getScore(2_longInt), TOL, 'Test getScore, too large bin:')

  end subroutine testGetScore

  !!
  !! Test killing uninitialised scoreMemory
  !!
@Test(cases=[1])
  subroutine testKillUnalloc(this)
    class(test_scoreMemory), intent(inout) :: this
    type(scoreMemory)                      :: mem

    call mem % kill()

  end subroutine testKillUnalloc

end module scoreMemory_test
!! MATLAB SCRIPT USED TO GENERATE REFERENCE VALUES
!clear
!rand = zeros(20,1);
!seed = 9294;
!
!%LCG Params
!A = 2469;
!M = 65521;
!
!for i=1:1:200
!  seed = mod(A * seed, M);
!  rand(i) = seed/M;
!end
!
!% Calculate scores vector
!scores = 2.0 + sin(pi() .* rand - pi()/2);
!scoresInt = floor(100.*rand);
!
!% Accumulate results
!resAcc = mean(scores)
!stdAcc = sqrt(var(scores)./200)
!
!resAccInt = mean(scoresInt)
!stdAccInt = sqrt(var(scoresInt)./200)
!
!% Reshape scores
!scores = reshape(scores,[20,10]);
!scores = sum(scores,1)* 0.7;
!res = mean(scores)
!std = sqrt(var(scores)./10)
!
!% Reshape scores
!scoresInt = reshape(scoresInt,[20,10]);
!scoresInt = sum(scoresInt,1)* 0.7;
!resInt = mean(scoresInt)
!stdInt = sqrt(var(scoresInt)./10)
>>>>>>> 1bb17bc7
<|MERGE_RESOLUTION|>--- conflicted
+++ resolved
@@ -1,4 +1,3 @@
-<<<<<<< HEAD
 module scoreMemory_test
   use numPrecision
   use genericProcedures, only : numToChar
@@ -298,306 +297,4 @@
 !scoresInt = reshape(scoresInt,[20,10]);
 !scoresInt = sum(scoresInt,1)* 0.7;
 !resInt = mean(scoresInt)
-!stdInt = sqrt(var(scoresInt)./10)
-=======
-module scoreMemory_test
-  use numPrecision
-  use genericProcedures, only : numToChar
-  use scoreMemory_class, only : scoreMemory
-  use pFUnit_mod
-
-  implicit none
-
-@testParameter(constructor = new_testNumber)
-  type, extends(AbstractTestParameter) :: testNumber
-    integer(shortInt) :: i
-  contains
-    procedure :: toString
-  end type testNumber
-
-@testCase(constructor=newTest)
-  type, extends(ParameterizedTestCase) :: test_scoreMemory
-    private
-    integer(longInt)                            :: Ncycles
-    integer(shortInt)                           :: batchSize
-    real(defReal),dimension(:), allocatable     :: scores
-    integer(shortInt), dimension(:),allocatable :: scoresInt
-
-  end type test_scoreMemory
-
-
-contains
-
-  !!
-  !! Build new test parameter form integer
-  !!
-  function new_testNumber(i) result (tstNum)
-    integer(shortInt) :: i
-    type(testNumber)  :: tstNum
-
-    tstNum % i = i
-
-  end function new_testNumber
-
-  !!
-  !! Write test parameter to string
-  !!
-  function toString(this) result(string)
-    class(testNumber), intent(in) :: this
-    character(:), allocatable :: string
-    character(nameLen)        :: str
-
-    write (str,*) this % i
-    string = str
-
-  end function toString
-
-  !!
-  !! Construct test case
-  !!
-  !!
-  !!
-  function newTest(testParam) result(tst)
-    type(testNumber), intent(in)     :: testParam
-    type(test_scoreMemory)           :: tst
-    real(defReal),dimension(200)     :: random
-    integer(shortInt)                :: seed, i
-    integer(shortInt),parameter      :: A = 2469   ! Multiplier of LC PRNG
-    integer(shortInt),parameter      :: M = 65521  ! Modulus of PRNG
-
-    ! Load batchSize
-    tst % batchSize = testParam % i
-    tst % Ncycles   = 10 * tst % batchSize
-
-    ! Generate a vector of 20 pseudo-random numbers in <0;1>
-    ! Generator is not sophisticated but robust
-    seed = 9294
-    do i=1,200
-      seed = mod(A * seed , M)
-      random(i)    = seed / real(M,defReal)
-    end do
-
-    ! Generate some scores and calculate their sum and sum of squares
-    tst  % scores    = TWO + sin(PI * random - PI/2)
-    tst % scoresInt = int(random * 100, shortInt)
-
-  end function newTest
-
-!!<><><><><><><><><><><><><><><><><><><><><><><><><><><><><><><><><><><><><><><><><><><><><><><><><>
-!! PROPER TESTS BEGIN HERE
-!!<><><><><><><><><><><><><><><><><><><><><><><><><><><><><><><><><><><><><><><><><><><><><><><><><>
-
-  !!
-  !! Test acoring for a case with batchSize == 1
-  !! Look at the end of the file to find MATLAB SCRIPT used to generate reference values
-  !!
-@Test(cases=[1])
-  subroutine testScoring(this)
-    class(test_scoreMemory), intent(inout) :: this
-    type(scoreMemory)                      :: mem
-    integer(shortInt)                      :: i, j
-    real(defReal)                          :: res1, res2, STD
-    real(defReal), parameter :: TOL = 1.0E-9
-
-    ! Initialise score memory
-    call mem % init(7_longInt, 1, batchSize = this % batchSize)
-
-    ! Test getting batchSize
-    @assertEqual(this % batchSize, mem % getBatchSize(),'Test getBatchSize() :')
-
-    ! Score in
-    do i=1,10
-      ! Score
-      do j=20*(i-1)+1,20 * i
-        call mem % score(this % scores(j), 1_longInt)
-        call mem % score(this % scoresInt(j), 2_longInt)
-        call mem % score(int(this % scoresInt(j),longInt),3_longInt)
-        call mem % accumulate(this % scores(j), 4_longInt)
-        call mem % accumulate(this % scoresInt(j), 5_longInt)
-        call mem % accumulate(int(this % scoresInt(j),longInt),6_longInt)
-
-      end do
-      ! Close a single bin with diffrent normalisation
-      call mem % closeBin(1.2_defReal, 3_longInt)
-
-      ! Close Cycle
-      call mem % closeCycle(0.7_defReal)
-
-    end do
-
-    ! Get results from bin 1
-    call mem % getResult(res1, 1_longInt)
-    call mem % getResult(res2, STD, 1_longInt)
-
-    @assertEqual(26.401471259728442_defReal, res1, TOL)
-    @assertEqual(26.401471259728442_defReal, res2, TOL)
-    @assertEqual(0.645969443981583_defReal, STD, TOL)
-
-    ! Get results from bin 2
-    call mem % getResult(res1, 2_longInt)
-    call mem % getResult(res2, STD, 2_longInt)
-
-    @assertEqual(623.0_defReal, res1, TOL)
-    @assertEqual(623.0_defReal, res2, TOL)
-    @assertEqual(27.982494527829360_defReal, STD, TOL)
-
-    ! Get results from bin 3
-    call mem % getResult(res1, 3_longInt)
-    call mem % getResult(res2, STD, 3_longInt)
-
-    @assertEqual(1068.0_defReal, res1, TOL)
-    @assertEqual(1068.0_defReal, res2, TOL)
-    @assertEqual(47.969990619136050_defReal, STD, TOL)
-
-    ! Get results from bin 4
-    call mem % getResult(res1, 4_longInt, 200)
-    call mem % getResult(res2, STD, 4_longInt, 200)
-
-    @assertEqual(1.885819375694888_defReal, res1, TOL)
-    @assertEqual(1.885819375694888_defReal, res2, TOL)
-    @assertEqual(0.049102082638055_defReal, STD, TOL)
-
-    ! Get results from bin 5
-    call mem % getResult(res1, 5_longInt, 200)
-    call mem % getResult(res2, STD, 5_longInt, 200)
-
-    @assertEqual(44.500000000000000_defReal, res1, TOL)
-    @assertEqual(44.500000000000000_defReal, res2, TOL)
-    @assertEqual(2.015580019267494_defReal, STD, TOL)
-
-    ! Get results from bin 6
-    call mem % getResult(res1, 6_longInt, 200)
-    call mem % getResult(res2, STD, 6_longInt, 200)
-
-    @assertEqual(44.500000000000000_defReal, res1, TOL)
-    @assertEqual(44.500000000000000_defReal, res2, TOL)
-    @assertEqual(2.015580019267494_defReal, STD, TOL)
-
-    ! Get results from an empty bin 7
-    call mem % getResult(res1, 7_longInt)
-    call mem % getResult(res2, STD, 7_longInt)
-
-    @assertEqual(ZERO, res1, TOL)
-    @assertEqual(ZERO, res2, TOL)
-    @assertEqual(ZERO, STD, TOL)
-
-    ! Get results from invalid bins
-    call mem % getResult(res1, -7_longInt)
-    call mem % getResult(res2, STD, -7_longInt)
-
-    @assertEqual(ZERO, res1, TOL)
-    @assertEqual(ZERO, res2, TOL)
-    @assertEqual(ZERO, STD, TOL)
-
-    call mem % getResult(res1, 8_longInt)
-    call mem % getResult(res2, STD, 8_longInt)
-
-    @assertEqual(ZERO, res1, TOL)
-    @assertEqual(ZERO, res2, TOL)
-    @assertEqual(ZERO, STD, TOL)
-
-    ! Free memor y
-    call mem % kill()
-
-  end subroutine testScoring
-
-  !!
-  !! Test lastCycle
-  !! Ignors test parametrisation
-  !!
-@Test(cases=[1])
-  subroutine testLastCycle(this)
-    class(test_scoreMemory), intent(inout) :: this
-    type(scoreMemory)                      :: mem
-    integer(shortInt)                      :: i
-
-    call mem % init(1_longInt, 1, batchSize = 8)
-
-    ! Test getting batchSize
-    @assertEqual(8, mem % getBatchSize(),'Test getBatchSize() :')
-
-    do i=1,16
-      if(i == 8 .or. i == 16) then
-        @assertTrue( mem % lastCycle(), 'In cycle num: '//numToChar(i))
-      else
-        @assertFalse( mem % lastCycle(), 'In cycle num: '//numToChar(i))
-      end if
-      call mem % closeCycle(ONE)
-    end do
-
-    call mem % kill()
-
-  end subroutine testLastCycle
-
-  !!
-  !! Test get score
-  !! Ignore test parametrisation
-  !!
-@Test(cases=[1])
-  subroutine testGetScore(this)
-    class(test_scoreMemory), intent(inout) :: this
-    type(scoreMemory)                      :: mem
-    real(defReal),parameter :: TOL = 1.0E-9
-
-    call mem % init(1_longInt, 1)
-
-    call mem % score(ONE,1_longInt)
-    call mem % score(ONE,1_longInt)
-    call mem % score(ONE,1_longInt)
-
-    @assertEqual(3*ONE, mem % getScore(1_longInt), TOL, 'Test getScore, valid bin:')
-    @assertEqual(ZERO, mem % getScore(0_longInt), TOL, 'Test getScore, not +ve bin:')
-    @assertEqual(ZERO, mem % getScore(2_longInt), TOL, 'Test getScore, too large bin:')
-
-  end subroutine testGetScore
-
-  !!
-  !! Test killing uninitialised scoreMemory
-  !!
-@Test(cases=[1])
-  subroutine testKillUnalloc(this)
-    class(test_scoreMemory), intent(inout) :: this
-    type(scoreMemory)                      :: mem
-
-    call mem % kill()
-
-  end subroutine testKillUnalloc
-
-end module scoreMemory_test
-!! MATLAB SCRIPT USED TO GENERATE REFERENCE VALUES
-!clear
-!rand = zeros(20,1);
-!seed = 9294;
-!
-!%LCG Params
-!A = 2469;
-!M = 65521;
-!
-!for i=1:1:200
-!  seed = mod(A * seed, M);
-!  rand(i) = seed/M;
-!end
-!
-!% Calculate scores vector
-!scores = 2.0 + sin(pi() .* rand - pi()/2);
-!scoresInt = floor(100.*rand);
-!
-!% Accumulate results
-!resAcc = mean(scores)
-!stdAcc = sqrt(var(scores)./200)
-!
-!resAccInt = mean(scoresInt)
-!stdAccInt = sqrt(var(scoresInt)./200)
-!
-!% Reshape scores
-!scores = reshape(scores,[20,10]);
-!scores = sum(scores,1)* 0.7;
-!res = mean(scores)
-!std = sqrt(var(scores)./10)
-!
-!% Reshape scores
-!scoresInt = reshape(scoresInt,[20,10]);
-!scoresInt = sum(scoresInt,1)* 0.7;
-!resInt = mean(scoresInt)
-!stdInt = sqrt(var(scoresInt)./10)
->>>>>>> 1bb17bc7
+!stdInt = sqrt(var(scoresInt)./10)