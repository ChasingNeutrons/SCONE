<<<<<<< HEAD
!!
!! Transport operator for delta tracking
!!
module transportOperatorDT_class
  use numPrecision
  use universalVariables

  use errors_mod,                 only : fatalError
  use genericProcedures,          only : numToChar
  use particle_class,             only : particle
  use particleDungeon_class,      only : particleDungeon
  use dictionary_class,           only : dictionary

  ! Superclass
  use transportOperator_inter,    only : transportOperator, init_super => init

  ! Geometry interfaces
  use geometry_inter,             only : geometry

  ! Tally interface
  use tallyCodes
  use tallyAdmin_class,           only : tallyAdmin

  ! Nuclear data interfaces
  use nuclearDataReg_mod,         only : ndReg_get => get
  use nuclearDatabase_inter,      only : nuclearDatabase

  implicit none
  private

  !!
  !! Transport operator that moves a particle with delta tracking
  !!
  type, public, extends(transportOperator) :: transportOperatorDT
  contains
    procedure :: transit => deltaTracking
    ! Override procedure
    procedure :: init

  end type transportOperatorDT

contains

  !!
  !! Performs delta tracking until a real collision point is found
  !!
  subroutine deltaTracking(self, p, tally, thisCycle, nextCycle)
    class(transportOperatorDT), intent(inout) :: self
    class(particle), intent(inout)            :: p
    type(tallyAdmin), intent(inout)           :: tally
    class(particleDungeon), intent(inout)     :: thisCycle
    class(particleDungeon), intent(inout)     :: nextCycle
    real(defReal)                             :: majorant_inv, sigmaT, distance
    character(100), parameter :: Here = 'deltaTracking (transportOperatorDT_class.f90)'

    ! Get majorant XS inverse: 1/Sigma_majorant
    majorant_inv = ONE / self % xsData % getTrackingXS(p, p % matIdx(), MAJORANT_XS)

   ! Should never happen! Prevents Inf distances
    if (abs(majorant_inv) > huge(majorant_inv)) call fatalError(Here, "Majorant is 0")

    DTLoop:do
      distance = -log( p% pRNG % get() ) * majorant_inv

      ! Move partice in the geometry
      call self % geom % teleport(p % coords, distance)

      ! If particle has leaked, exit
      if (p % matIdx() == OUTSIDE_FILL) then
        p % fate = LEAK_FATE
        p % isDead = .true.
        return
      end if

      ! Check for void
      if (p % matIdx() == VOID_MAT) then
        call tally % reportInColl(p, .true.)
        cycle DTLoop
      end if

      ! Give error if the particle somehow ended in an undefined material
      if (p % matIdx() == UNDEF_MAT) then
        print *, p % rGlobal()
        call fatalError(Here, "Particle is in undefined material")
      end if

      ! Obtain the local cross-section
      sigmaT = self % xsData % getTrackMatXS(p, p % matIdx())

      ! Roll RNG to determine if the collision is real or virtual
      ! Exit the loop if the collision is real, report collision if virtual
      if (p % pRNG % get() < sigmaT*majorant_inv) then
        exit DTLoop
      else
        call tally % reportInColl(p, .true.)
      end if

    end do DTLoop

    call tally % reportTrans(p)

  end subroutine deltaTracking

  !!
  !! Initialise DT transport operator
  !!
  !! See transportOperator_inter for more details
  !!
  subroutine init(self, dict)
    class(transportOperatorDT), intent(inout) :: self
    class(dictionary), intent(in)             :: dict

    ! Initialise superclass
    call init_super(self, dict)

  end subroutine init


end module transportOperatorDT_class
=======
!!
!! Transport operator for delta tracking
!!
module transportOperatorDT_class
  use numPrecision
  use universalVariables

  use genericProcedures,          only : fatalError, numToChar
  use particle_class,             only : particle
  use particleDungeon_class,      only : particleDungeon
  use dictionary_class,           only : dictionary
  use rng_class,                  only : rng

  ! Superclass
  use transportOperator_inter,    only : transportOperator

  ! Geometry interfaces
  use geometry_inter,             only : geometry

  ! Tally interface
  use tallyCodes
  use tallyAdmin_class,           only : tallyAdmin

  ! Nuclear data interfaces
  use nuclearDatabase_inter,      only : nuclearDatabase

  implicit none
  private

  !!
  !! Transport operator that moves a particle with delta tracking
  !!
  type, public, extends(transportOperator) :: transportOperatorDT
  contains
    procedure :: transit => deltaTracking
  end type transportOperatorDT

contains

  subroutine deltaTracking(self, p, tally, thisCycle, nextCycle)
    class(transportOperatorDT), intent(inout) :: self
    class(particle), intent(inout)            :: p
    type(tallyAdmin), intent(inout)           :: tally
    class(particleDungeon), intent(inout)     :: thisCycle
    class(particleDungeon), intent(inout)     :: nextCycle
    real(defReal)                             :: majorant_inv, sigmaT, distance
    character(100), parameter :: Here = 'deltaTracking (transportOIperatorDT_class.f90)'

    ! Get majornat XS inverse: 1/Sigma_majorant
    majorant_inv = ONE / self % xsData % getMajorantXS(p)

    DTLoop:do
      distance = -log( p% pRNG % get() ) * majorant_inv

      ! Move partice in the geometry
      call self % geom % teleport(p % coords, distance)

      ! If particle has leaked exit
      if (p % matIdx() == OUTSIDE_FILL) then
        p % fate = LEAK_FATE
        p % isDead = .true.
        return
      end if

      ! Check for void
      if( p % matIdx() == VOID_MAT) cycle DTLoop

      ! Give error if the particle somehow ended in an undefined material
      if (p % matIdx() == UNDEF_MAT) then
        print *, p % rGlobal()
        call fatalError(Here, "Particle is in undefined material")
      end if

      ! Obtain the local cross-section
      sigmaT = self % xsData % getTransMatXS(p, p % matIdx())

      ! Protect Against Sillines
      !if( sigmaT*majorant_inv < ZERO .or. ONE < sigmaT*majorant_inv) then
      !  call fatalError(Here, "TotalXS/MajorantXS is silly: "//numToChar(sigmaT*majorant_inv))
      !end if

      ! Roll RNG to determine if the collision is real or virtual
      ! Exit the loop if the collision is real
      if (p % pRNG % get() < sigmaT*majorant_inv) exit DTLoop

    end do DTLoop

    call tally % reportTrans(p)
  end subroutine deltaTracking


end module transportOperatorDT_class
>>>>>>> 665c4854
<|MERGE_RESOLUTION|>--- conflicted
+++ resolved
@@ -1,4 +1,3 @@
-<<<<<<< HEAD
 !!
 !! Transport operator for delta tracking
 !!
@@ -117,98 +116,4 @@
   end subroutine init
 
 
-end module transportOperatorDT_class
-=======
-!!
-!! Transport operator for delta tracking
-!!
-module transportOperatorDT_class
-  use numPrecision
-  use universalVariables
-
-  use genericProcedures,          only : fatalError, numToChar
-  use particle_class,             only : particle
-  use particleDungeon_class,      only : particleDungeon
-  use dictionary_class,           only : dictionary
-  use rng_class,                  only : rng
-
-  ! Superclass
-  use transportOperator_inter,    only : transportOperator
-
-  ! Geometry interfaces
-  use geometry_inter,             only : geometry
-
-  ! Tally interface
-  use tallyCodes
-  use tallyAdmin_class,           only : tallyAdmin
-
-  ! Nuclear data interfaces
-  use nuclearDatabase_inter,      only : nuclearDatabase
-
-  implicit none
-  private
-
-  !!
-  !! Transport operator that moves a particle with delta tracking
-  !!
-  type, public, extends(transportOperator) :: transportOperatorDT
-  contains
-    procedure :: transit => deltaTracking
-  end type transportOperatorDT
-
-contains
-
-  subroutine deltaTracking(self, p, tally, thisCycle, nextCycle)
-    class(transportOperatorDT), intent(inout) :: self
-    class(particle), intent(inout)            :: p
-    type(tallyAdmin), intent(inout)           :: tally
-    class(particleDungeon), intent(inout)     :: thisCycle
-    class(particleDungeon), intent(inout)     :: nextCycle
-    real(defReal)                             :: majorant_inv, sigmaT, distance
-    character(100), parameter :: Here = 'deltaTracking (transportOIperatorDT_class.f90)'
-
-    ! Get majornat XS inverse: 1/Sigma_majorant
-    majorant_inv = ONE / self % xsData % getMajorantXS(p)
-
-    DTLoop:do
-      distance = -log( p% pRNG % get() ) * majorant_inv
-
-      ! Move partice in the geometry
-      call self % geom % teleport(p % coords, distance)
-
-      ! If particle has leaked exit
-      if (p % matIdx() == OUTSIDE_FILL) then
-        p % fate = LEAK_FATE
-        p % isDead = .true.
-        return
-      end if
-
-      ! Check for void
-      if( p % matIdx() == VOID_MAT) cycle DTLoop
-
-      ! Give error if the particle somehow ended in an undefined material
-      if (p % matIdx() == UNDEF_MAT) then
-        print *, p % rGlobal()
-        call fatalError(Here, "Particle is in undefined material")
-      end if
-
-      ! Obtain the local cross-section
-      sigmaT = self % xsData % getTransMatXS(p, p % matIdx())
-
-      ! Protect Against Sillines
-      !if( sigmaT*majorant_inv < ZERO .or. ONE < sigmaT*majorant_inv) then
-      !  call fatalError(Here, "TotalXS/MajorantXS is silly: "//numToChar(sigmaT*majorant_inv))
-      !end if
-
-      ! Roll RNG to determine if the collision is real or virtual
-      ! Exit the loop if the collision is real
-      if (p % pRNG % get() < sigmaT*majorant_inv) exit DTLoop
-
-    end do DTLoop
-
-    call tally % reportTrans(p)
-  end subroutine deltaTracking
-
-
-end module transportOperatorDT_class
->>>>>>> 665c4854
+end module transportOperatorDT_class