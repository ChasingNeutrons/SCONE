module baseMgNeutronDatabase_class

  use numPrecision
  use endfConstants
  use universalVariables
  use errors_mod,         only : fatalError
  use genericProcedures,  only : numToChar
  use particle_class,     only : particle
  use charMap_class,      only : charMap
  use dictionary_class,   only : dictionary
  use dictParser_func,    only : fileToDict

  ! Nuclear Data Interfaces
  use nuclearDatabase_inter,   only : nuclearDatabase
  use mgNeutronDatabase_inter, only : mgNeutronDatabase
  use materialHandle_inter,    only : materialHandle
  use nuclideHandle_inter,     only : nuclideHandle
  use reactionHandle_inter,    only : reactionHandle
  use materialMenu_mod,        only : materialItem, mm_getMatPtr => getMatPtr, mm_nMat => nMat, &
                                      mm_nameMap => nameMap

  ! baseMgNeutron Objects
  use baseMgNeutronMaterial_class, only : baseMgNeutronMaterial

  ! Cache
  use mgNeutronCache_mod,           only : materialCache, trackingCache, &
                                           cache_init => init

  implicit none
  private

  !!
  !! Public Pointer Cast
  !!
  public :: baseMgNeutronDatabase_TptrCast
  public :: baseMgNeutronDatabase_CptrCast

  !!
  !! Basic type of MG nuclear Data for neutrons
  !!
  !! All materials in a problem are baseMgMaterials. See its documentation for
  !! details on how the physics is handled
  !!
  !! Sample input dictionary:
  !!   nucData {
  !!     type baseMgNeutronDatabase;
  !!     PN P0;                        // or P1
  !!   }
  !!
  !! Public Members:
  !!   mats       -> array containing all defined materials (by matIdx)
  !!   majorant   -> majorant xs for delta tracking
  !!   activeMats -> list of matIdxs of materials active in the problem
  !!
  !! Interface:
  !!   nuclearDatabase interface
  !!
  type, public, extends(mgNeutronDatabase) :: baseMgNeutronDatabase
    type(baseMgNeutronMaterial), dimension(:), pointer :: mats => null()
    real(defReal), dimension(:), allocatable           :: majorant
    integer(shortInt), dimension(:), allocatable       :: activeMats

  contains
<<<<<<< HEAD

    ! Local interface
    procedure :: getTransMatXS
=======
    ! Superclass Interface
    procedure :: getTrackingXS
>>>>>>> 3dd31328
    procedure :: getTotalMatXS
    procedure :: getMajorantXS
    procedure :: matNamesMap
    procedure :: getMaterial
    procedure :: getNuclide
    procedure :: getReaction
    procedure :: kill
    procedure :: init
    procedure :: activate
<<<<<<< HEAD
=======

    ! Local interface
    procedure :: initMajorant
>>>>>>> 3dd31328
    procedure :: nGroups

  end type baseMgNeutronDatabase

contains

  !!
  !! Get tracking XS requested
  !!
  !! See nuclearDatabase documentation for details
  !!
  !! Note:
  !!   DOES NOT check if particle is MG. Will refer to G in the particle and give error
  !!   if the value is invalid
  !!
  function getTrackingXS(self, p, matIdx, what) result(xs)
    class(baseMgNeutronDatabase), intent(inout) :: self
    class(particle), intent(in)                 :: p
    integer(shortInt), intent(in)               :: matIdx
    integer(shortInt), intent(in)               :: what
    real(defReal)                               :: xs
    character(100),parameter :: Here = 'getTrackingXS (baseMgNeutronDatabase_class.f90)'

    ! Process request
    select case(what)

      case (MATERIAL_XS)
        xs = self % getTotalMatXS(p, matIdx)

      case (MAJORANT_XS)
        xs = self % getMajorantXS(p)

      case (TRACKING_XS)

        ! READ ONLY - read from previously updated cache
        if (p % G == trackingCache(1) % G) then
          xs = trackingCache(1) % xs
        else
          call fatalError(Here, 'Tracking cache failed to update during tracking')
        end if

      case default
        call fatalError(Here, 'Neither material nor majorant xs was asked')

    end select

    ! Update Cache
    trackingCache(1) % G  = p % G
    trackingCache(1) % xs = xs

  end function getTrackingXS

  !!
  !! Get Total XS given a particle
  !!
  !! See nuclearDatabase documentation for details
  !!
  !! Note:
  !!   DOES NOT check if particle is MG. Will refer to G in the particle and give error
  !!   if the value is invalid
  !!
  function getTotalMatXS(self, p, matIdx) result(xs)
    class(baseMgNeutronDatabase), intent(inout) :: self
    class(particle), intent(in)                 :: p
    integer(shortInt), intent(in)               :: matIdx
    real(defReal)                               :: xs

    associate (matCache => materialCache(matIdx))

      if (matCache % G_tot /= p % G) then
        ! Get cross section
        xs = self % mats(matIdx) % getTotalXS(p % G, p % pRNG)
        ! Update cache
        matCache % xss % total = xs
        matCache % G_tot = p % G

      else
        ! Retrieve cross section from cache
        xs = matCache % xss % total

      end if

    end associate

  end function getTotalMatXS

  !!
  !! Get Majorant XS given a particle
  !!
  !! See nuclearDatabase documentation for details
  !!
  !! Note:
  !!   DOES NOT check if particle is MG. Will refer to G in the particle and give error
  !!   if the value is invalid
  !!
  function getMajorantXS(self, p) result(xs)
    class(baseMgNeutronDatabase), intent(inout) :: self
    class(particle), intent(in)                 :: p
    real(defReal)                               :: xs
    character(100), parameter :: Here = ' getMajorantXS (baseMgNeutronDatabase_class.f90)'

    ! Verify bounds
    if (p % G < 1 .or. self % nG < p % G) then
      call fatalError(Here,'Invalid group number: '//numToChar(p % G)// &
                           ' Data has only: ' // numToChar(self % nG))
      xs = ZERO ! Avoid warning
    end if

    xs = self % majorant(p % G)

  end function getMajorantXS

  !!
  !! Return pointer to material names map
  !!
  !! See nuclearDatabase documentation for details
  !!
  function matNamesMap(self) result(map)
    class(baseMgNeutronDatabase), intent(in) :: self
    type(charMap), pointer                   :: map

    map => mm_nameMap

  end function matNamesMap

  !!
  !! Return pointer to a material in the database
  !!
  !! See nuclearDatabase documentation for details
  !!
  function getMaterial(self, matIdx) result(mat)
    class(baseMgNeutronDatabase), intent(in) :: self
    integer(shortInt), intent(in)            :: matIdx
    class(materialHandle), pointer           :: mat

    if (matIdx < 1 .or. matIdx > size(self % mats)) then
      mat => null()
    else
      ! Retrieve pointer from cache
      mat => materialCache(matIdx) % mat
    end if

  end function getMaterial

  !!
  !! Return pointer to a nuclide in the database
  !!
  !! See nuclearDatabase documentation for details
  !!
  !! Note:
  !!   This database has no nucldie. Returns NULL always!
  !!
  function getNuclide(self, nucIdx) result(nuc)
    class(baseMgNeutronDatabase), intent(in) :: self
    integer(shortInt), intent(in)            :: nucIdx
    class(nuclideHandle), pointer            :: nuc

    nuc => null()

  end function getNuclide

  !!
  !! Return pointer to a reaction
  !!
  !! See nuclearDatabase documentation for details
  !!
  function getReaction(self, MT, idx) result(reac)
    class(baseMgNeutronDatabase), intent(in) :: self
    integer(shortInt), intent(in)            :: MT
    integer(shortInt), intent(in)            :: idx
    class(reactionHandle), pointer           :: reac

    ! Catch Invalid index
    if(idx < 1 .or. idx > size(self % mats)) then
      reac => null()
      return
    end if

    ! Select correct reaction
    select case(MT)
      case(macroFission)
        ! Point to null if material is not fissile
        if (self % mats(idx) % isFissile()) then
          reac => self % mats(idx) % fission
        else
          reac => null()
        end if

      case(macroIEScatter)
        reac => self % mats(idx) % scatter

      case default
        reac => null()

    end select

  end function getReaction

  !!
  !! Return to uninitialised state
  !!
  elemental subroutine kill(self)
    class(baseMgNeutronDatabase), intent(inout) :: self

    if(associated(self % mats)) then
      call self % mats % kill()
      deallocate(self % mats)
    end if

    if(allocated(self % activeMats)) deallocate (self % activeMats)
    self % nG = 0

  end subroutine kill

  !!
  !! Initialise Database from dictionary and pointer to self
  !!
  !! See nuclearDatabase documentation for details
  !!
  subroutine init(self, dict, ptr, silent)
    class(baseMgNeutronDatabase), target,intent(inout) :: self
    class(dictionary), intent(in)                      :: dict
    class(nuclearDatabase), pointer,intent(in)         :: ptr
    logical(defBool), intent(in), optional             :: silent
    logical(defBool)                                   :: loud
    integer(shortInt)                                  :: i, nMat
    type(materialItem), pointer                        :: matDef
    character(pathLen)                                 :: path
    character(nameLen)                                 :: scatterKey
    type(dictionary)                                   :: tempDict
    character(100), parameter :: Here = 'init (baseMgNeutronDatabase_class.f90)'

    ! Prevent reallocations
    call self % kill()

    ! Set build console output flag
    if(present(silent)) then
      loud = .not.silent
    else
      loud = .true.
    end if

    ! Find number of materials and allocate space
    nMat = mm_nMat()

    allocate(self % mats(nMat))

    ! Read scatterKey
    call dict % get(scatterKey, 'PN')

    ! Build materials
    do i=1,nMat
      ! Get Path to the xsFile
      matDef => mm_getMatPtr(i)
      call matDef % extraInfo % get(path,'xsFile')

      ! Print status
      if(loud) then
        print '(A)', "Building material: " // trim(matDef % name) // " From: " // trim(path)
      end if

      ! Load dictionary
      call fileToDict(tempDict, path)
      call self % mats(i) % init(tempDict, scatterKey)

    end do

    ! Load and verify number of groups
    self % nG = self % mats(1) % nGroups()
    do i = 2,nMat
      if(self % nG /= self % mats(i) % nGroups()) then
        call fatalError(Here,'Inconsistant # of groups in materials in matIdx'//numToChar(i))
      end if
    end do

  end subroutine init

  !!
  !! Activate this nuclearDatabase
  !!
  !! See nuclearDatabase documentation for details
  !!
  subroutine activate(self, activeMat, silent)
    class(baseMgNeutronDatabase), intent(inout) :: self
    integer(shortInt), dimension(:), intent(in) :: activeMat
    logical(defBool), optional, intent(in)      :: silent
    logical(defBool)                            :: loud
    integer(shortInt)                           :: idx

    if(allocated(self % activeMats)) deallocate(self % activeMats)
    self % activeMats = activeMat

    ! Initialies cross section cache
    call cache_init(size(self % mats))

    ! Store the material pointer in the material cache
    !$omp parallel
    do idx = 1,size(self % mats)
      materialCache(idx) % mat => self % mats(idx)
    end do
    !$omp end parallel

    ! Set build console output flag
    if (present(silent)) then
      loud = .not. silent
    else
      loud = .true.
    end if

    ! Build unionised majorant
    call self % initMajorant(loud)

  end subroutine activate

  !!
  !! Precomputes majorant cross section
  !!
  !! See nuclearDatabase documentation for details
  !!
  subroutine initMajorant(self, loud)
    class(baseMgNeutronDatabase), intent(inout) :: self
    logical(defBool), intent(in)                :: loud
    integer(shortInt)                           :: g, i, idx
    real(defReal)                               :: xs
    integer(shortInt), parameter                :: TOTAL_XS = 1

    ! Allocate majorant
    allocate (self % majorant(self % nG))

    ! Loop over energy groups
    do g = 1,self % nG
      xs = ZERO
      do i = 1,size(self % activeMats)
        idx = self % activeMats(i)
        xs = max(xs, self % mats(idx) % data(TOTAL_XS, g))
      end do
      self % majorant(g) = xs
    end do

    if (loud) print '(A)', 'MG unionised majorant cross section calculation completed'

  end subroutine initMajorant

  !!
  !! Return number of energy groups in this database
  !!
  !! Args:
  !!   None
  !!
  !! Errors:
  !!   None
  !!
  pure function nGroups(self) result(nG)
    class(baseMgNeutronDatabase), intent(in) :: self
    integer(shortInt)                        :: nG

    nG = self % nG

  end function nGroups

  !!
  !! Cast nuclearDatabase pointer to baseMgNeutronDatabase type pointer
  !!
  !! Args:
  !!   source [in]    -> source pointer of class nuclearDatabase
  !!
  !! Result:
  !!   Null if source is not of baseMgNeutronDatabase type
  !!   Target points to source if source is baseMgNeutronDatabasetype
  !!
  pure function baseMgNeutronDatabase_TptrCast(source) result(ptr)
    class(nuclearDatabase), pointer, intent(in) :: source
    type(baseMgNeutronDatabase), pointer        :: ptr

    select type(source)
      type is(baseMgNeutronDatabase)
        ptr => source

      class default
        ptr => null()
    end select

  end function baseMgNeutronDatabase_TptrCast

  !!
  !! Cast nuclearDatabase pointer to baseMgNeutronDatabase class pointer
  !!
  !! Args:
  !!   source [in]    -> source pointer of class nuclearDatabase
  !!
  !! Result:
  !!   Null if source is not of baseMgNeutronDatabase class
  !!   Target points to source if source is baseMgNeutronDatabase class
  !!
  pure function baseMgNeutronDatabase_CptrCast(source) result(ptr)
    class(nuclearDatabase), pointer, intent(in) :: source
    class(baseMgNeutronDatabase), pointer          :: ptr

    select type(source)
      class is(baseMgNeutronDatabase)
        ptr => source

      class default
        ptr => null()
    end select

  end function baseMgNeutronDatabase_CptrCast


end module baseMgNeutronDatabase_class<|MERGE_RESOLUTION|>--- conflicted
+++ resolved
@@ -61,14 +61,11 @@
     integer(shortInt), dimension(:), allocatable       :: activeMats
 
   contains
-<<<<<<< HEAD
 
     ! Local interface
     procedure :: getTransMatXS
-=======
     ! Superclass Interface
     procedure :: getTrackingXS
->>>>>>> 3dd31328
     procedure :: getTotalMatXS
     procedure :: getMajorantXS
     procedure :: matNamesMap
@@ -78,12 +75,9 @@
     procedure :: kill
     procedure :: init
     procedure :: activate
-<<<<<<< HEAD
-=======
 
     ! Local interface
     procedure :: initMajorant
->>>>>>> 3dd31328
     procedure :: nGroups
 
   end type baseMgNeutronDatabase
